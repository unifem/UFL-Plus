#!/usr/bin/env python

"""
Compile a linarized and partitioned graph for 
each integral for each form in a .ufl file.
"""

import sys, time
import six
_msg = None
_t = None
_time_log = []
def tic(msg):
    global _t, _msg
    if _t is not None:
        toc()
    _t = -time.time()
    _msg = msg

def toc():
    global _t, _msg, _time_log
    t = _t+time.time()
    # format message and seconds
    msgtext = (" for %s" % _msg) if _msg else ""
    if t < 1e-2:
        ttext = "0 s"
    else:
        if t >= 60:
            ttext = "%.2f min" % (t / 60)
        else:
            ttext = "%.2f s" % t
    # log and print text
    line = "Time taken%s: %s" % (msgtext, ttext)
    _time_log.append((line, _msg, t))
    print(line)
    _t = None
    _msg = None

from operator import itemgetter
def print_timelog():
    lines = []
    msize = 0
    tsize = 0
    for l, m, t in _time_log:
        msize = max(msize, len(str(m)))
        tsize = max(tsize, len(str(t)))
    time_log = sorted(_time_log, key=itemgetter(2), reverse=True)
    format = "%%%ds: \t%%.2f" % msize
    for l, m, t in time_log:
        lines.append(format % (m, t))
    print("\n".join(lines))

from ufl.algorithms import load_forms, expand_indices, Graph, partition

filename = sys.argv[1] if len(sys.argv) > 1 else "../../demo/PoissonSystem.ufl"
print("Trying to load file ", filename)
tic("load_forms")
forms = load_forms(filename)
toc()

for form in forms:
    fd = form.form_data()
    f = fd.form
    print()
    print("="*80)
    print("== Handling form %s:" % fd.name)
    
    for itg in f.integrals():
        print()
        print("="*80)
        print("== Preparing integral %s:" % str(itg.measure()))
        idstr = "(%s, %s)" % (fd.name, str(itg.measure()))
    
        e = itg.integrand()

        tic("expand_indices %s" % idstr)
        e = expand_indices(e)

        tic("Graph %s" % idstr)
        G = Graph(e)
        V, E = G

        tic("Vout %s" % idstr)
        Vout = G.Vout()

        tic("partition %s" % idstr)
        P, keys = partition(G)
        toc()

        print()
        print("="*80)
        print("== Partition sizes:")
        print("|V| =", len(G.V()))
        print("|E| =", len(G.E()))
        print("|P| =", len(P))
        for i, p in enumerate(P):
            print("|p%d| =" % i, len(p))

<<<<<<< HEAD
        print()
        print("="*80)
        print("== Showing all partitions:")
        for key, part in P.iteritems():
            print("-"*60)
            print("-- Partition", key)
=======
        print
        print "="*80
        print "== Showing all partitions:"
        for key, part in six.iteritems(P):
            print "-"*60
            print "-- Partition", key
>>>>>>> 91e4d371
            for i in part:
                v = V[i]
                if Vout[i]:
                    ops = " applied to (%s)" % ", ".join("s%d" % j for j in Vout[i])
                else:
                    ops = ""
                print("s%d = %s%s" % (i, v._uflclass.__name__, ops))
print()
print("="*80)
print("== Timing summary:")
print_timelog()
<|MERGE_RESOLUTION|>--- conflicted
+++ resolved
@@ -6,7 +6,6 @@
 """
 
 import sys, time
-import six
 _msg = None
 _t = None
 _time_log = []
@@ -96,21 +95,13 @@
         for i, p in enumerate(P):
             print("|p%d| =" % i, len(p))
 
-<<<<<<< HEAD
         print()
         print("="*80)
         print("== Showing all partitions:")
         for key, part in P.iteritems():
             print("-"*60)
             print("-- Partition", key)
-=======
-        print
-        print "="*80
-        print "== Showing all partitions:"
-        for key, part in six.iteritems(P):
-            print "-"*60
-            print "-- Partition", key
->>>>>>> 91e4d371
+
             for i in part:
                 v = V[i]
                 if Vout[i]:
@@ -118,6 +109,7 @@
                 else:
                     ops = ""
                 print("s%d = %s%s" % (i, v._uflclass.__name__, ops))
+
 print()
 print("="*80)
 print("== Timing summary:")
