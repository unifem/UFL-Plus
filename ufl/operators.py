"""This module extends the form language with free function operators,
which are either already available as member functions on UFL objects
or defined as compound operators involving basic operations on the UFL
objects."""

from __future__ import absolute_import

__authors__ = "Martin Sandve Alnes and Anders Logg"
__date__ = "2008-04-09 -- 2008-08-20"

# Modified by Anders Logg, 2008

from .differentiation import Diff, Grad, Div, Curl, Rot
from .tensoralgebra import Transposed, Inner, Outer, Dot, Cross, Determinant, Inverse, Trace, Deviatoric, Cofactor
from .variable import Variable
<<<<<<< HEAD
from .conditional import EQ, NE, LE, GE, LT, GT, Conditional
from .mathfunctions import Sqrt, Exp, Ln, Cos, Sin
=======
from .restriction import PositiveRestricted, NegativeRestricted
from .geometry import FacetNormal
>>>>>>> 19cb1e98

#--- Tensor operators ---

def transpose(v):
    "Return transpose of expression"
    return Transposed(v)

def outer(v, w):
    return Outer(v, w)

def inner(v, w):
    return Inner(v, w)

def dot(v, w):
    return Dot(v, w)

def cross(v, w):
    return Cross(v, w)

def det(v):
    return Determinant(v)

def inv(v):
    return Inverse(v)

def tr(v):
    return Trace(v)

def dev(v):
    return Deviatoric(v)

def cofac(v):
    return Cofactor(v)

#--- Differential operators

# FIXME: Do we want this? Isn't f.dx(i) enough?
# It is good to have when differentiating a large expression which looks silly
# when appending .dx():   (v*u*....).dx(i)

def Dx(v, i): 
    "Return the partial derivative with respect to spatial variable number i."
    return v.dx(i)

def Dt(v): # FIXME: Add class
    #return TimeDerivative(v)
    raise NotImplementedError

# FIXME: What is Diff?
def diff(v, x):
    return Diff(v, x)

def grad(v):
    return Grad(v)

def div(v):
    return Div(v)

def curl(v):
    return Curl(v)

def rot(v):
    return Rot(v)

#--- DG operators ---

def jump(v):
    if v.rank() == 0:
        n = FacetNormal()
        return v('+')*n('+') + v('-')*n('-')
    elif v.rank() == 1:
        n = FacetNormal()
        return dot(v('+'), n('+')) + dot(v('-'), n('-'))
    else:
        ufl_error("jump(v) is only defined when v scalar or a vector (not rank %d) expressions." % v.rank())

def avg(v):
    return 0.5*(v('+') + v('-'))

#--- Other operators ---

<<<<<<< HEAD
def variable(o):
    return Variable(o)

#--- Conditional expressions ---

def conditional(condition, true_value, false_value):
    "A conditional expression, like the C construct (condition ? true_value : false_value)."
    return Conditional(condition, true_value, false_value)

def eq(left, right):
    "A boolean expresion (left == right) for use with conditional."
    return EQ(left, right)

def ne(left, right):
    "A boolean expresion (left != right) for use with conditional."
    return NE(left, right)

def le(left, right):
    "A boolean expresion (left <= right) for use with conditional."
    return LE(left, right)

def ge(left, right):
    "A boolean expresion (left >= right) for use with conditional."
    return GE(left, right)

def lt(left, right):
    "A boolean expresion (left < right) for use with conditional."
    return LT(left, right)

def gt(left, right):
    "A boolean expresion (left > right) for use with conditional."
    return GT(left, right)

#--- Math functions ---

def sqrt(f):
    return Sqrt(f)

def exp(f):
    return Exp(f)

def ln(f):
    return Ln(f)

def cos(f):
    return Cos(f)

def sin(f):
    return Sin(f)
=======
def variable(v):
    return Variable(v)
>>>>>>> 19cb1e98
<|MERGE_RESOLUTION|>--- conflicted
+++ resolved
@@ -6,20 +6,15 @@
 from __future__ import absolute_import
 
 __authors__ = "Martin Sandve Alnes and Anders Logg"
-__date__ = "2008-04-09 -- 2008-08-20"
+__date__ = "2008-04-09 -- 2008-08-18"
 
 # Modified by Anders Logg, 2008
 
 from .differentiation import Diff, Grad, Div, Curl, Rot
 from .tensoralgebra import Transposed, Inner, Outer, Dot, Cross, Determinant, Inverse, Trace, Deviatoric, Cofactor
 from .variable import Variable
-<<<<<<< HEAD
-from .conditional import EQ, NE, LE, GE, LT, GT, Conditional
-from .mathfunctions import Sqrt, Exp, Ln, Cos, Sin
-=======
 from .restriction import PositiveRestricted, NegativeRestricted
 from .geometry import FacetNormal
->>>>>>> 19cb1e98
 
 #--- Tensor operators ---
 
@@ -101,57 +96,5 @@
 
 #--- Other operators ---
 
-<<<<<<< HEAD
-def variable(o):
-    return Variable(o)
-
-#--- Conditional expressions ---
-
-def conditional(condition, true_value, false_value):
-    "A conditional expression, like the C construct (condition ? true_value : false_value)."
-    return Conditional(condition, true_value, false_value)
-
-def eq(left, right):
-    "A boolean expresion (left == right) for use with conditional."
-    return EQ(left, right)
-
-def ne(left, right):
-    "A boolean expresion (left != right) for use with conditional."
-    return NE(left, right)
-
-def le(left, right):
-    "A boolean expresion (left <= right) for use with conditional."
-    return LE(left, right)
-
-def ge(left, right):
-    "A boolean expresion (left >= right) for use with conditional."
-    return GE(left, right)
-
-def lt(left, right):
-    "A boolean expresion (left < right) for use with conditional."
-    return LT(left, right)
-
-def gt(left, right):
-    "A boolean expresion (left > right) for use with conditional."
-    return GT(left, right)
-
-#--- Math functions ---
-
-def sqrt(f):
-    return Sqrt(f)
-
-def exp(f):
-    return Exp(f)
-
-def ln(f):
-    return Ln(f)
-
-def cos(f):
-    return Cos(f)
-
-def sin(f):
-    return Sin(f)
-=======
 def variable(v):
-    return Variable(v)
->>>>>>> 19cb1e98
+    return Variable(v)