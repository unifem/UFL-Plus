"""The Measure class."""

# Copyright (C) 2008-2014 Martin Sandve Alnes
#
# This file is part of UFL.
#
# UFL is free software: you can redistribute it and/or modify
# it under the terms of the GNU Lesser General Public License as published by
# the Free Software Foundation, either version 3 of the License, or
# (at your option) any later version.
#
# UFL is distributed in the hope that it will be useful,
# but WITHOUT ANY WARRANTY; without even the implied warranty of
# MERCHANTABILITY or FITNESS FOR A PARTICULAR PURPOSE. See the
# GNU Lesser General Public License for more details.
#
# You should have received a copy of the GNU Lesser General Public License
# along with UFL. If not, see <http://www.gnu.org/licenses/>.
#
<<<<<<< HEAD
# Modified by Anders Logg 2008-2014
#
# First added:  2008-03-14
# Last changed: 2014-03-19
=======
# Modified by Anders Logg, 2008-2009
>>>>>>> e975baa1

from ufl.assertions import ufl_assert
from ufl.log import error, warning
from ufl.expr import Expr
from ufl.geometry import Domain, as_domain
from ufl.checks import is_true_ufl_scalar
from ufl.constantvalue import as_ufl
from ufl.common import EmptyDict

from ufl.protocols import id_or_none, metadata_equal, metadata_hashdata

# TODO: Design a class DomainType(name, shortname, codim, num_cells, ...)?
# TODO: Improve descriptions below:

# Enumeration of valid domain types
_integral_types = [
    # === Integration over full topological dimension:
    ("cell", "dx"),                # Over a single cell
    # === Integration over topological dimension - 1:
    ("exterior_facet", "ds"),      # Over facet of a single cell
    ("interior_facet", "dS"),      # Over facet between two adjacent cells
    # === Integration over topological dimension 0
    ("point", "dP"),               # TODO: Is this over arbitrary point cloud or vertices?
    # === Integration over custom domains
    ("custom", "dc"),              # Over custom user-defined domains (defined in terms of quadrature points)
    # === Other types (up for discussion, unclear whether they are used)
    ("macro_cell", "dE"),          # Over a group of adjacent cells (TODO: Arbitrary cell group? Where is this used?)
    #("overlap", "dO"),            # TODO: Over a cell fragment overlapping with two or more cells
    #("interface", "dI"),          # Over facet fragment overlapping with two or more cells
    #("vertex", "dV"),             # TODO: Use this over vertices?
    ]
integral_type_to_measure_name = dict((l,s) for l,s in _integral_types)
measure_name_to_integral_type = dict((s,l) for l,s in _integral_types)

def register_integral_type(integral_type, measure_name):
    global integral_type_to_measure_name, measure_name_to_integral_type
    ufl_assert(measure_name == integral_type_to_measure_name.get(integral_type, measure_name),
               "Domain type already added with different measure name!")
    ufl_assert(integral_type == measure_name_to_integral_type.get(measure_name, integral_type),
               "Measure name already used for another domain type!")
    integral_type_to_measure_name[integral_type] = measure_name
    measure_name_to_integral_type[measure_name] = integral_type

def as_integral_type(integral_type):
    "Map short name to long name and require a valid one."
    integral_type = integral_type.replace(" ", "_")
    integral_type = measure_name_to_integral_type.get(integral_type, integral_type)
    ufl_assert(integral_type in integral_type_to_measure_name,
               "Invalid integral_type.")
    return integral_type

def integral_types():
    "Return a tuple of all domain type strings."
    return tuple(sorted(integral_type_to_measure_name.keys()))

def measure_names():
    "Return a tuple of all measure name strings."
    return tuple(sorted(measure_name_to_integral_type.keys()))

class Measure(object):
    __slots__ = (
        "_integral_type",
        "_domain",
        "_subdomain_id",
        "_metadata",
        "_subdomain_data",
        )
    """Representation of an integration measure.

    The Measure object holds information about integration properties to be
    transferred to a Form on multiplication with a scalar expression.
    """

    # Enumeration of valid domain types (TODO: Remove these)
    CELL            = "cell"
    EXTERIOR_FACET  = "exterior_facet"
    INTERIOR_FACET  = "interior_facet"
    POINT           = "point"
    QUADRATURE_CELL = "quadrature_cell"
    MACRO_CELL      = "macro_cell"
    SURFACE         = "surface"

    def __init__(self,
                 integral_type, # "dx" etc
                 domain=None,
                 subdomain_id="everywhere",
                 metadata=None,
                 subdomain_data=None
                 ):
        """
        integral_type:
            str, one of "cell", etc.,
            or short form "dx", etc.

        domain:
            a Domain object (includes cell, dims, label, domain data)

        subdomain_id:
            either string "everywhere",
            a single subdomain id int,
            or tuple of ints

        metadata
            dict, with additional compiler-specific parameters
            affecting how code is generated, including parameters
            for optimization or debugging of generated code.

        subdomain_data
            object representing data to interpret subdomain_id with.
        """
        # Map short name to long name and require a valid one
        self._integral_type = as_integral_type(integral_type)

        # Check that we either have a proper Domain or none
        self._domain = None if domain is None else as_domain(domain)
        ufl_assert(self._domain is None or isinstance(self._domain, Domain),
                   "Invalid domain.")

        # Store subdomain data
        self._subdomain_data = subdomain_data
        # FIXME: Cannot require this (yet) because we currently have no way to implement ufl_id for dolfin SubDomain
        #ufl_assert(self._subdomain_data is None or hasattr(self._subdomain_data, "ufl_id"),
        #           "Invalid domain data, missing ufl_id() implementation.")

        # Accept "everywhere", single subdomain, or multiple subdomains
        ufl_assert(subdomain_id in ("everywhere",)
                   or isinstance(subdomain_id, int)
                   or (isinstance(subdomain_id, tuple)
                       and all(isinstance(did, int) for did in subdomain_id)),
                   "Invalid subdomain_id.")
        self._subdomain_id = subdomain_id

        # Validate compiler options are None or dict
        ufl_assert(metadata is None or isinstance(metadata, dict),
                   "Invalid metadata.")
        self._metadata = metadata or EmptyDict

    def integral_type(self):
        """Return the domain type.

        Valid domain types are "cell", "exterior_facet", "interior_facet", etc.
        """
        return self._integral_type

    def domain(self):
        """Return the domain associated with this measure.

        This may be None or a Domain object.
        """
        return self._domain

    def subdomain_id(self):
        "Return the domain id of this measure (integer)."
        return self._subdomain_id

    def metadata(self):
        """Return the integral metadata. This data is not interpreted by UFL.
        It is passed to the form compiler which can ignore it or use it to
        compile each integral of a form in a different way."""
        return self._metadata

    def reconstruct(self,
                    integral_type=None,
                    subdomain_id=None,
                    domain=None,
                    metadata=None,
                    subdomain_data=None):
        """Construct a new Measure object with some properties replaced with new values.

        Example:
            <dm = Measure instance>
            b = dm.reconstruct(subdomain_id=2)
            c = dm.reconstruct(metadata={ "quadrature_degree": 3 })

        Used by the call operator, so this is equivalent:
            b = dm(2)
            c = dm(0, { "quadrature_degree": 3 })
        """
        if subdomain_id is None:
            subdomain_id = self.subdomain_id()
        if domain is None:
            domain = self.domain()
        if metadata is None:
            metadata = self.metadata()
        if subdomain_data is None:
            subdomain_data = self.subdomain_data()
        return Measure(self.integral_type(),
                       domain=domain, subdomain_id=subdomain_id,
                       metadata=metadata, subdomain_data=subdomain_data)

    def subdomain_data(self):
        """Return the integral subdomain_data. This data is not interpreted by UFL.
        Its intension is to give a context in which the domain id is interpreted."""
        return self._subdomain_data

    def __call__(self, subdomain_id=None, metadata=None, domain=None, subdomain_data=None):
        """Reconfigure measure with new domain specification or metadata."""
        # Note: Keeping the order of arguments here (subdomain_id, metadata) for backwards
        # compatibility, because some tutorials write e.g. dx(0, {...}) to set metadata

        # Let syntax dx() mean integral over everywhere
        args = (subdomain_id, metadata, domain, subdomain_data)
        if all(arg is None for arg in args):
            return self.reconstruct(subdomain_id="everywhere")

        # Let syntax dx(domain) or dx(domain, metadata) mean integral over entire domain.
        # To do this we need to hijack the first argument:
        if subdomain_id is not None and (isinstance(subdomain_id, Domain) or hasattr(subdomain_id, 'ufl_domain')):
            ufl_assert(domain is None, "Ambiguous: setting domain both as keyword argument and first argument.")
            subdomain_id, domain = "everywhere", as_domain(subdomain_id)

        # If we get any keywords, use them to reconstruct Measure.
        # Note that if only one argument is given, it is the subdomain_id,
        # e.g. dx(3) == dx(subdomain_id=3)
        return self.reconstruct(subdomain_id=subdomain_id, domain=domain, metadata=metadata, subdomain_data=subdomain_data)

    def __getitem__(self, data):
        """This operator supports legacy syntax in python dolfin programs.

        The implementation makes assumptions on the type of data,
        namely that it is a dolfin MeshFunction with a member mesh()
        which returns a dolfin Mesh.

        The intention is to deprecase and remove this operator at
        some later point. Please attach your domain data to a Domain
        object instead of using the ds[data] syntax.

        The old documentation reads:
        Return a new Measure for same integration type with an attached
        context for interpreting domain ids. By default this new Measure
        integrates over everywhere, but it can be restricted with a domain id
        as usual. Example: dx = dx[boundaries]; L = f*v*dx + g*v+dx(1).
        """
        return self.reconstruct(subdomain_data=data)

    def __str__(self):
        global integral_type_to_measure_name
        name = integral_type_to_measure_name[self._integral_type]
        args = []

        if self._subdomain_id is not None:
            args.append("subdomain_id=%s" % (self._subdomain_id,))
        if self._domain is not None:
            args.append("domain=%s" % (self._domain,))
        if self._metadata: # Stored as EmptyDict if None
            args.append("metadata=%s" % (self._metadata,))
        if self._subdomain_data is not None:
            args.append("subdomain_data=%s" % (self._subdomain_data,))

<<<<<<< HEAD
        return "%s(%s)" % (d, ', '.join(args))
=======
        return "%s(%s)" % (name, ', '.join(args))
>>>>>>> e975baa1

    def __repr__(self):
        "Return a repr string for this Measure."
        global integral_type_to_measure_name
        d = integral_type_to_measure_name[self._integral_type]

        args = []
        args.append(repr(self._integral_type))

        if self._subdomain_id is not None:
            args.append("subdomain_id=%r" % (self._subdomain_id,))
        if self._domain is not None:
            args.append("domain=%r" % (self._domain,))
        if self._metadata: # Stored as EmptyDict if None
            args.append("metadata=%r" % (self._metadata,))
        if self._subdomain_data is not None:
            args.append("subdomain_data=%r" % (self._subdomain_data,))

        return "%s(%s)" % (type(self).__name__, ', '.join(args))

    def __hash__(self):
        "Return a hash value for this Measure."
        hashdata = (self._integral_type, self._subdomain_id, hash(self._domain),
                    metadata_hashdata(self._metadata), id_or_none(self._subdomain_data))
        return hash(hashdata)

    def __eq__(self, other):
        "Checks if two Measures are equal."
        return (isinstance(other, Measure)
                and self._integral_type == other._integral_type
                and self._subdomain_id == other._subdomain_id
                and self._domain == other._domain
                and id_or_none(self._subdomain_data) == id_or_none(other._subdomain_data)
                and metadata_equal(self._metadata, other._metadata))

    def __add__(self, other):
        """Add two measures (self+other).

        Creates an intermediate object used for the notation

          expr * (dx(1) + dx(2)) := expr * dx(1) + expr * dx(2)
        """
        if isinstance(other, Measure):
            # Let dx(1) + dx(2) equal dx((1,2))
            return MeasureSum(self, other)
        else:
            # Can only add Measures
            return NotImplemented

    def __mul__(self, other):
        """Multiply two measures (self*other).

        Creates an intermediate object used for the notation

          expr * (dm1 * dm2) := expr * dm1 * dm2

        This is work in progress and not functional.
        """
        if isinstance(other, Measure):
            # Tensor product measure support
            return MeasureProduct(self, other)
        else:
            # Can't multiply Measure from the right with non-Measure type
            return NotImplemented

    def __rmul__(self, integrand):
        """Multiply a scalar expression with measure to construct a form with a single integral.

        This is to implement the notation

            form = integrand * self

        Integration properties are taken from this Measure object.
        """
        # Avoid circular imports
        from ufl.integral import Integral
        from ufl.form import Form

        # Allow python literals: 1*dx and 1.0*dx
        if isinstance(integrand, (int,float)):
            integrand = as_ufl(integrand)

        # Let other types implement multiplication with Measure
        # if they want to (to support the dolfin-adjoint TimeMeasure)
        if not isinstance(integrand, Expr):
            return NotImplemented

        # Allow only scalar integrands
        if not is_true_ufl_scalar(integrand):
            msg = ("Can only integrate scalar expressions. The integrand is a " +
                   "tensor expression with value rank %d and free indices %r.")
            error(msg % (integrand.rank(), integrand.free_indices()))

        # If we have a tuple of domain ids, delegate composition to Integral.__add__:
        subdomain_id = self.subdomain_id()
        if isinstance(subdomain_id, tuple):
            return sum(integrand*self.reconstruct(subdomain_id=d) for d in subdomain_id)

        # Check that we have an integer subdomain or a string
        # ("everywhere" or "otherwise", any more?)
        ufl_assert(isinstance(subdomain_id, (int,str)),
                   "Expecting integer or string domain id.")

        # If we don't have an integration domain, try to find one in integrand
        domain = self.domain()
        if domain is None:
            domains = integrand.domains()
            if len(domains) == 1:
                domain, = domains
            else:
                # TODO: Should this be an error? For now we need to support
                # assemble(1*dx, mesh=mesh) in dolfin for compatibility.
                # Maybe we can add a deprecation warning?
                #deprecation_warning("Integrals over undefined domains are deprecated.")
                domain = None

        # FIXME: Fix getitem so we can support this as well:
        # (probably need to store subdomain_data with Form or Integral?)
        # Suggestion to store canonically in Form:
        #   integral.subdomain_data() = value
        #   form.subdomain_data()[label][key] = value
        #   all(domain.data() == {} for domain in form.domains())
        # Then getitem data follows the data flow:
        #   dxs = dx[gd];  dxs._subdomain_data is gd
        #   dxs0 = dxs(0); dxs0._subdomain_data is gd
        #   M = 1*dxs0; M.integrals()[0].subdomain_data() is gd
        #   ; M.subdomain_data()[None][dxs.integral_type()] is gd
        #assemble(1*dx[cells] + 1*ds[bnd], mesh=mesh)

        # Otherwise create and return a one-integral form
        integral = Integral(integrand=integrand,
                            integral_type=self.integral_type(),
                            domain=domain,
                            subdomain_id=subdomain_id,
                            metadata=self.metadata(),
                            subdomain_data=self.subdomain_data())
        return Form([integral])

class MeasureSum(object):
    """Represents a sum of measures.

    This is a notational intermediate object to translate the notation

        f*(ds(1)+ds(3))

    into

        f*ds(1) + f*ds(3)
    """
    __slots__ = ("_measures",)
    def __init__(self, *measures):
        self._measures = measures

    def __rmul__(self, other):
        integrals = [other*m for m in self._measures]
        return sum(integrals)

    def __add__(self, other):
        if isinstance(other, Measure):
            return MeasureSum(*(self._measures + (other,)))
        elif isinstance(other, MeasureSum):
            return MeasureSum(*(self._measures + other._measures))
        return NotImplemented

    def __str__(self):
        return "{\n    " + "\n  + ".join(map(str,self._measures)) + "\n}"

class MeasureProduct(object):
    """Represents a product of measures.

    This is a notational intermediate object to handle the notation

        f*(dm1*dm2)

    This is work in progress and not functional. It needs support
    in other parts of ufl and the rest of the code generation chain.
    """
    __slots__ = ("_measures",)
    def __init__(self, *measures):
        "Create MeasureProduct from given list of measures."
        self._measures = measures
        ufl_assert(len(self._measures) > 1, "Expecting at least two measures.")

    def __mul__(self, other):
        """Flatten multiplication of product measures.

        This is to ensure that (dm1*dm2)*dm3 is stored as a
        simple list (dm1,dm2,dm3) in a single MeasureProduct.
        """
        if isinstance(other, Measure):
            measures = self.sub_measures() + [other]
            return MeasureProduct(*measures)
        else:
            return NotImplemented

    def __rmul__(self, integrand):
        error("TODO: Implement MeasureProduct.__rmul__ to construct integral and form somehow.")

    def sub_measures(self):
        "Return submeasures."
        return self._measures<|MERGE_RESOLUTION|>--- conflicted
+++ resolved
@@ -17,14 +17,7 @@
 # You should have received a copy of the GNU Lesser General Public License
 # along with UFL. If not, see <http://www.gnu.org/licenses/>.
 #
-<<<<<<< HEAD
 # Modified by Anders Logg 2008-2014
-#
-# First added:  2008-03-14
-# Last changed: 2014-03-19
-=======
-# Modified by Anders Logg, 2008-2009
->>>>>>> e975baa1
 
 from ufl.assertions import ufl_assert
 from ufl.log import error, warning
@@ -99,13 +92,13 @@
     """
 
     # Enumeration of valid domain types (TODO: Remove these)
-    CELL            = "cell"
-    EXTERIOR_FACET  = "exterior_facet"
-    INTERIOR_FACET  = "interior_facet"
-    POINT           = "point"
-    QUADRATURE_CELL = "quadrature_cell"
-    MACRO_CELL      = "macro_cell"
-    SURFACE         = "surface"
+    CELL           = "cell"
+    EXTERIOR_FACET = "exterior_facet"
+    INTERIOR_FACET = "interior_facet"
+    POINT          = "point"
+    QUADRATURE     = "quadrature"
+    MACRO_CELL     = "macro_cell"
+    SURFACE        = "surface"
 
     def __init__(self,
                  integral_type, # "dx" etc
@@ -274,11 +267,7 @@
         if self._subdomain_data is not None:
             args.append("subdomain_data=%s" % (self._subdomain_data,))
 
-<<<<<<< HEAD
-        return "%s(%s)" % (d, ', '.join(args))
-=======
         return "%s(%s)" % (name, ', '.join(args))
->>>>>>> e975baa1
 
     def __repr__(self):
         "Return a repr string for this Measure."
