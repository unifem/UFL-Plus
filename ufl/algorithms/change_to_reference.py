"""Algorithm for replacing gradients in an expression with reference gradients and coordinate mappings."""

# Copyright (C) 2008-2014 Martin Sandve Alnes
#
# This file is part of UFL.
#
# UFL is free software: you can redistribute it and/or modify
# it under the terms of the GNU Lesser General Public License as published by
# the Free Software Foundation, either version 3 of the License, or
# (at your option) any later version.
#
# UFL is distributed in the hope that it will be useful,
# but WITHOUT ANY WARRANTY; without even the implied warranty of
# MERCHANTABILITY or FITNESS FOR A PARTICULAR PURPOSE. See the
# GNU Lesser General Public License for more details.
#
# You should have received a copy of the GNU Lesser General Public License
# along with UFL. If not, see <http://www.gnu.org/licenses/>.

from ufl.log import error, warning
from ufl.assertions import ufl_assert
from ufl.classes import (Terminal, ReferenceGrad, Grad,
                         Jacobian, JacobianInverse, JacobianDeterminant,
                         FacetJacobian, FacetJacobianInverse, FacetJacobianDeterminant,
                         ReferenceFacetJacobian, QuadratureWeight)
from ufl.constantvalue import as_ufl
from ufl.algorithms.transformer import ReuseTransformer, apply_transformer
from ufl.algorithms.analysis import extract_type
from ufl.indexing import Index, indices
from ufl.tensors import as_tensor
from ufl.compound_expressions import determinant_expr, cross_expr, inverse_expr
from ufl.operators import sqrt

class ChangeToReferenceGrad(ReuseTransformer):
    def __init__(self):
        ReuseTransformer.__init__(self)

    def grad(self, o):
        # Peel off the Grads and count them
        ngrads = 0
        while isinstance(o, Grad):
            o, = o.operands()
            ngrads += 1
        f = o

        # Get domain and create Jacobian inverse object
        domain = f.domain()
        Jinv = JacobianInverse(domain)

        # This is an assumption in the below code TODO: Handle grad(grad(.)) for non-affine domains.
        ufl_assert(ngrads == 1 or Jinv.is_cellwise_constant(),
                   "Multiple grads for non-affine domains not currently supported in this algorithm.")

        # Create some new indices
        ii = indices(f.rank()) # Indices to get to the scalar component of f
        jj = indices(ngrads)   # Indices to sum over the local gradient axes with the inverse Jacobian
        kk = indices(ngrads)   # Indices for the leftover inverse Jacobian axes

        # Apply the same number of ReferenceGrad without mappings
        lgrad = f
        for i in xrange(ngrads):
            lgrad = ReferenceGrad(lgrad)

        # Apply mappings with scalar indexing operations (assumes ReferenceGrad(Jinv) is zero)
        jinv_lgrad_f = lgrad[ii+jj]
        for j,k in zip(jj,kk):
            jinv_lgrad_f = Jinv[j,k]*jinv_lgrad_f

        # Wrap back in tensor shape, derivative axes at the end
        jinv_lgrad_f = as_tensor(jinv_lgrad_f, ii+kk)

        return jinv_lgrad_f

    def reference_grad(self, o):
        error("Not expecting local grad while applying change to local grad.")

    def coefficient_derivative(self, o):
        error("Coefficient derivatives should be expanded before applying change to local grad.")

class ChangeToReferenceGeometry(ReuseTransformer):
    def __init__(self, physical_coordinates_known):
        ReuseTransformer.__init__(self)
        self.physical_coordinates_known = physical_coordinates_known
        self._rcache = {}

    def jacobian(self, o):
        r = self._rcache.get(o)
        if r is None:
            domain = o.domain()
            x = domain.coordinates()
            if x is None:
                r = o
            else:
                r = ReferenceGrad(x)
            self._rcache[o] = r
        return r

    def jacobian_inverse(self, o):
        r = self._rcache.get(o)
        if r is None:
            domain = o.domain()
            J = self.jacobian(Jacobian(domain))
            r = inverse_expr(J)
            self._rcache[o] = r
        return r

    def jacobian_determinant(self, o):
        r = self._rcache.get(o)
        if r is None:
            domain = o.domain()
            J = self.jacobian(Jacobian(domain))
            r = determinant_expr(J)
            self._rcache[o] = r
        return r

    def facet_jacobian(self, o):
        r = self._rcache.get(o)
        if r is None:
            domain = o.domain()
            J = self.jacobian(Jacobian(domain))
            RFJ = ReferenceFacetJacobian(domain)
            i,j,k = indices(3)
            r = as_tensor(J[i,k]*RFJ[k,j], (i,j))
            self._rcache[o] = r
        return r

    def facet_jacobian_inverse(self, o):
        r = self._rcache.get(o)
        if r is None:
            domain = o.domain()
            FJ = self.facet_jacobian(FacetJacobian(domain))
            r = inverse_expr(FJ)
            self._rcache[o] = r
        return r

    def facet_jacobian_determinant(self, o):
        r = self._rcache.get(o)
        if r is None:
            domain = o.domain()
            FJ = self.facet_jacobian(FacetJacobian(domain))
            r = determinant_expr(FJ)
            self._rcache[o] = r
        return r

    def spatial_coordinate(self, o):
        "Fall through to coordinate field of domain if it exists."
        if self.physical_coordinates_known:
            return o
        else:
            domain = o.domain()
            x = domain.coordinates()
            if x is None:
                return o
            else:
                return x

    def reference_coordinate(self, o):
        "Compute from physical coordinates if they are known, using the appropriate mappings."
        if self.physical_coordinates_known:
            r = self._rcache.get(o)
            if r is None:
                K = self.jacobian_inverse(JacobianInverse(domain))
                x = self.spatial_coordinate(SpatialCoordinate(domain))
                x0 = CellOriginCoordinate(domain)
                i,j = indices(2)
                X = as_tensor(K[i,j] * (x[j] - x0[j]), (i,))
                r = X
            return r
        else:
            return o

    def facet_reference_coordinate(self, o):
        if self.physical_coordinates_known:
            error("Missing computation of facet reference coordinates from physical coordinates via mappings.")
        else:
            return o

    def cell_normal(self, o):
        warning("Untested complicated code for cell normal. Please report if this works correctly or not.")

        r = self._rcache.get(o)
        if r is None:
            domain = o.domain()
            gdim = domain.geometric_dimension()
            tdim = domain.topological_dimension()

            if tdim == gdim - 1:

                if tdim == 2: # Surface in 3D
                    J = self.jacobian(Jacobian(domain))
                    cell_normal = cross_expr(J[:,0], J[:,1])

                elif tdim == 1: # Line in 2D
                    # TODO: Sign here is ambiguous, which normal?
                    cell_normal = as_vector((J[1,0], -J[0,0]))

                i = Index()
                cell_normal = cell_normal / sqrt(cell_normal[i]*cell_normal[i])

            elif tdim == gdim:
                cell_normal = as_vector((0.0,)*tdim + (1.0,))

            else:
                error("What do you mean by cell normal in gdim={0}, tdim={1}?".format(gdim, tdim))

            r = cell_normal
        return r

    def facet_normal(self, o):
        warning("Untested complicated code for facet normal. Please report if this works correctly or not.")

        r = self._rcache.get(o)
        if r is None:
            domain = o.domain()
            gdim = domain.geometric_dimension()
            tdim = domain.topological_dimension()

            FJ = self.facet_jacobian(FacetJacobian(domain))

            if tdim == 3:
                ufl_assert(gdim == 3, "Inconsistent dimensions.")
                ufl_assert(FJ.shape() == (3,2), "Inconsistent dimensions.")

                # Compute signed scaling factor
                scale = self.jacobian_determinant(JacobianDeterminant(domain))

                # Compute facet normal direction of 3D cell, product of two tangent vectors
                ndir = scale * cross_expr(FJ[:,0], FJ[:,1])

                # Normalise normal vector
                i = Index()
                n = ndir / sqrt(ndir[i]*ndir[i])
                r = n

            elif tdim == 2:
                if gdim == 2:
                    ufl_assert(FJ.shape() == (2,1), "Inconsistent dimensions.")

                    # Compute facet tangent
                    tangent = as_vector((FJ[0,0], FJ[1,0], 0))

                    # Compute cell normal
                    cell_normal = as_vector((0, 0, 1))

                    # Compute signed scaling factor
                    scale = self.jacobian_determinant(JacobianDeterminant(domain))
                else:
                    ufl_assert(FJ.shape() == (gdim,1), "Inconsistent dimensions.")

                    # Compute facet tangent
                    tangent = FJ[:,0]

                    # Compute cell normal
                    cell_normal = self.cell_normal(CellNormal(domain))

                    # Compute signed scaling factor (input in the manifold case)
                    scale = CellOrientation(domain)

                ufl_assert(len(tangent) == 3, "Inconsistent dimensions.")
                ufl_assert(len(cell_normal) == 3, "Inconsistent dimensions.")

                # Compute normal direction
                ndir = scale * cross_expr(tangent, cell_normal)

                # Normalise normal vector
                i = Index()
                n = ndir / sqrt(ndir[i]*ndir[i])
                r = n

            self._rcache[o] = r
        return r


def change_to_reference_grad(e):
    """Change Grad objects in expression to products of JacobianInverse and ReferenceGrad.

    Assumes the expression is preprocessed or at least that derivatives have been expanded.

    @param e:
        An Expr or Form.
    """
    return apply_transformer(e, ChangeToReferenceGrad())


def change_to_reference_geometry(e, physical_coordinates_known):
    """Change Grad objects in expression to products of JacobianInverse and ReferenceGrad.

    Assumes the expression is preprocessed or at least that derivatives have been expanded.

    @param e:
        An Expr or Form.
    """
    return apply_transformer(e, ChangeToReferenceGeometry(physical_coordinates_known))


def compute_integrand_scaling_factor(domain, integral_type):
    """Change integrand geometry to the right representations."""

    weight = QuadratureWeight(domain)

    if integral_type == "cell":
        scale = abs(JacobianDeterminant(domain)) * weight
    elif integral_type == "exterior_facet":
        scale = FacetJacobianDeterminant(domain) * weight
    elif integral_type == "interior_facet":
        scale = FacetJacobianDeterminant(domain)('-') * weight # TODO: Arbitrary restriction to '-', is that ok?
<<<<<<< HEAD
    elif domain_type == "quadrature_cell":
        scale = weight
    elif domain_type == "quadrature_facet":
=======
    elif integral_type == "quadrature":
>>>>>>> e975baa1
        scale = weight
    elif integral_type == "point":
        scale = 1

    return scale


def change_integrand_geometry_representation(integrand, scale, integral_type):
    """Change integrand geometry to the right representations."""

    integrand = change_to_reference_grad(integrand)

    integrand = integrand * scale

<<<<<<< HEAD
    if domain_type in ("quadrature_cell", "quadrature_facet"):
=======
    if integral_type == "quadrature":
>>>>>>> e975baa1
        physical_coordinates_known = True
    else:
        physical_coordinates_known = False
    integrand = change_to_reference_geometry(integrand, physical_coordinates_known)

    return integrand<|MERGE_RESOLUTION|>--- conflicted
+++ resolved
@@ -304,13 +304,7 @@
         scale = FacetJacobianDeterminant(domain) * weight
     elif integral_type == "interior_facet":
         scale = FacetJacobianDeterminant(domain)('-') * weight # TODO: Arbitrary restriction to '-', is that ok?
-<<<<<<< HEAD
-    elif domain_type == "quadrature_cell":
-        scale = weight
-    elif domain_type == "quadrature_facet":
-=======
     elif integral_type == "quadrature":
->>>>>>> e975baa1
         scale = weight
     elif integral_type == "point":
         scale = 1
@@ -325,11 +319,7 @@
 
     integrand = integrand * scale
 
-<<<<<<< HEAD
-    if domain_type in ("quadrature_cell", "quadrature_facet"):
-=======
     if integral_type == "quadrature":
->>>>>>> e975baa1
         physical_coordinates_known = True
     else:
         physical_coordinates_known = False
