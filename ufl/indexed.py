"""This module defines the Indexed class."""

# Copyright (C) 2008-2014 Martin Sandve Alnes
#
# This file is part of UFL.
#
# UFL is free software: you can redistribute it and/or modify
# it under the terms of the GNU Lesser General Public License as published by
# the Free Software Foundation, either version 3 of the License, or
# (at your option) any later version.
#
# UFL is distributed in the hope that it will be useful,
# but WITHOUT ANY WARRANTY; without even the implied warranty of
# MERCHANTABILITY or FITNESS FOR A PARTICULAR PURPOSE. See the
# GNU Lesser General Public License for more details.
#
# You should have received a copy of the GNU Lesser General Public License
# along with UFL. If not, see <http://www.gnu.org/licenses/>.

from itertools import izip
from ufl.log import error
from ufl.expr import Expr
from ufl.operatorbase import WrapperType
from ufl.indexing import Index, FixedIndex, MultiIndex, as_multi_index
from ufl.indexutils import unique_indices
from ufl.precedence import parstr
from ufl.common import EmptyDict

#--- Indexed expression ---

class Indexed(WrapperType):
    __slots__ = ("_ops",
                 "_free_indices", "_index_dimensions",)

    def __new__(cls, arg, index):
        from ufl.tensors import ListTensor
        if isinstance(arg, ListTensor) and len(index) == 1 and isinstance(index[0], FixedIndex):
            return arg._expressions[int(index[0])]
        self = WrapperType.__new__(cls)
        self._init(arg, index)
        return self

    def __init__(self, expression, indices):
        WrapperType.__init__(self)

<<<<<<< HEAD
    def _init(self, expression, indices):
=======
        # Error checking
>>>>>>> b4b9b658
        if not isinstance(expression, Expr):
            error("Expecting Expr instance, not %s." % repr(expression))

        shape = expression.shape()

        # Error checking
        if len(shape) != len(indices):
            error("Invalid number of indices (%d) for tensor "\
                "expression of rank %d:\n\t%r\n"\
                % (len(indices), expression.rank(), expression))

        # Store operands
        indices = as_multi_index(indices, shape)
        self._ops = (expression, indices)

        # Error checking
        for si, di in izip(shape, indices):
            if isinstance(di, FixedIndex) and int(di) >= int(si):
                error("Fixed index out of range!")

        # Build free index tuple and dimensions
        idims = dict((i, s) for (i, s) in izip(indices._indices, shape)
                     if isinstance(i, Index))
        idims.update(expression.index_dimensions())
        fi = unique_indices(expression.free_indices() + indices._indices)

        # Cache free index and dimensions
        self._free_indices = fi
        self._index_dimensions = idims or EmptyDict

    def operands(self):
        return self._ops

    def free_indices(self):
        return self._free_indices

    def index_dimensions(self):
        return self._index_dimensions

    def shape(self):
        return ()

    def is_cellwise_constant(self):
        "Return whether this expression is spatially constant over each cell."
        return self._ops[0].is_cellwise_constant()

    def evaluate(self, x, mapping, component, index_values, derivatives=()):
        A, ii = self.operands()
        component = ii.evaluate(x, mapping, None, index_values)
        if derivatives:
            return A.evaluate(x, mapping, component, index_values, derivatives)
        else:
            return A.evaluate(x, mapping, component, index_values)

    def __str__(self):
        return "%s[%s]" % (parstr(self._ops[0], self), self._ops[1])

    def __repr__(self):
        return "Indexed(%r, %r)" % self._ops

    def __getitem__(self, key):
        error("Attempting to index with %r, but object is already indexed: %r" % (key, self))<|MERGE_RESOLUTION|>--- conflicted
+++ resolved
@@ -43,11 +43,9 @@
     def __init__(self, expression, indices):
         WrapperType.__init__(self)
 
-<<<<<<< HEAD
     def _init(self, expression, indices):
-=======
+
         # Error checking
->>>>>>> b4b9b658
         if not isinstance(expression, Expr):
             error("Expecting Expr instance, not %s." % repr(expression))
 
