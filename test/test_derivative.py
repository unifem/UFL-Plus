--- conflicted
+++ resolved
@@ -384,13 +384,8 @@
 
         for i in range(cell.geometric_dimension()):
             for j in range(cell.geometric_dimension()):
-<<<<<<< HEAD
-                form = Lvu[i,j]*dx
+                form = Lvu[i, j]*dx
                 fd = compute_form_data(form)
-=======
-                form = Lvu[i, j]*dx
-                fd = form.compute_form_data()
->>>>>>> 34a22e03
                 pf = fd.preprocessed_form
                 a = expand_indices(pf)
                 #print (i,j), str(a)
